--- conflicted
+++ resolved
@@ -560,10 +560,7 @@
                        gauss_blur_sigma=reg.gauss_blur_sigma,
                        clahe_clip=reg.clahe_clip,
                        clahe_grid=reg.clahe_grid,
-<<<<<<< HEAD
-=======
                        initial_radius=reg.initial_radius,
->>>>>>> 3599af64
                        growth_factor=reg.growth_factor)
         seg_cfg = dict(method=seg.method, invert=seg.invert, manual_thresh=seg.manual_thresh,
                        adaptive_block=seg.adaptive_block, adaptive_C=seg.adaptive_C, local_block=seg.local_block,
