--- conflicted
+++ resolved
@@ -54,11 +54,8 @@
     manual_thresh, adaptive_block, adaptive_C, local_block, morph_open_radius,
     morph_close_radius, remove_objects_smaller_px, remove_holes_smaller_px :
         Parameters controlling thresholding and post-processing.
-<<<<<<< HEAD
     use_clahe : bool
         Apply CLAHE before thresholding to boost local contrast.
-=======
-
     Examples
     --------
     Segment a low-contrast image using Li's threshold::
@@ -66,7 +63,6 @@
         >>> gray = np.full((5, 5), 120, dtype=np.uint8)
         >>> gray[2:, 2:] = 130  # low-contrast foreground
         >>> mask = segment(gray, method="li", invert=False, skip_outline=True)
->>>>>>> e9ae8a22
     """
 
     used_outline = False
@@ -141,18 +137,12 @@
                         proc = None
             if proc is not None:
                 if use_diff:
-<<<<<<< HEAD
-                    proc = cv2.normalize(proc, None, 0, 255, cv2.NORM_MINMAX)
-                loc = filters.threshold_local(proc, blk)
-                bw = (proc > loc).astype(np.uint8)
-=======
-                    feat = cv2.normalize(feat, None, 0, 255, cv2.NORM_MINMAX)
-                loc = filters.threshold_local(feat, blk)
-                bw = (feat > loc).astype(np.uint8)
-        elif method == "li":
-            t = filters.threshold_li(feat)
-            bw = (feat >= t).astype(np.uint8)
->>>>>>> e9ae8a22
+                    proc = cv2.normalize(feat, None, 0, 255, cv2.NORM_MINMAX)
+                    loc = filters.threshold_local(proc, blk)
+                    bw = (feat > loc).astype(np.uint8)
+            elif method == "li":
+                t = filters.threshold_li(feat)
+                bw = (proc >= t).astype(np.uint8)
         else:
             t = int(np.clip(manual_thresh, 0, 255))
             bw = (proc >= t).astype(np.uint8)
