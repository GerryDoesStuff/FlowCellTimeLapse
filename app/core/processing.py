from __future__ import annotations
import numpy as np
import pandas as pd
import cv2
from pathlib import Path
from typing import List, Optional, Dict
from .io_utils import imread_gray, imread_color, ensure_dir
from .registration import register_ecc, register_orb, register_orb_ecc, crop_to_overlap, preprocess
from .segmentation import segment
from .difference import compute_difference
from .background import normalize_background, estimate_temporal_background
import logging
import re

logger = logging.getLogger(__name__)


def overlay_outline(
    gray: np.ndarray,
    mask: np.ndarray | None = None,
    new_mask: np.ndarray | None = None,
    lost_mask: np.ndarray | None = None,
    *,
    color: tuple[int, int, int] = (0, 255, 0),
    new_color: tuple[int, int, int] = (0, 255, 0),
    lost_color: tuple[int, int, int] = (0, 0, 255),
) -> np.ndarray:
    """Overlay segmentation outlines on a grayscale image.

    Parameters
    ----------
    gray:
        Base grayscale image.
    mask:
        Optional mask to outline in ``color``.
    new_mask:
        Regions present in the current frame but absent in the previous.
    lost_mask:
        Regions present in the previous frame but absent in the current.
    color, new_color, lost_color:
        BGR colors used for the respective masks.
    """

    result = cv2.cvtColor(gray, cv2.COLOR_GRAY2BGR)

    def _draw(m: np.ndarray | None, col: tuple[int, int, int]) -> None:
        if m is None:
            return
        contours, _ = cv2.findContours(
            (m > 0).astype(np.uint8), cv2.RETR_EXTERNAL, cv2.CHAIN_APPROX_SIMPLE
        )
        if contours:
            cv2.drawContours(result, contours, -1, col, 1)

    _draw(mask, color)
    _draw(new_mask, new_color)
    _draw(lost_mask, lost_color)
    return result


def _detect_green_magenta(
    gm_composite: np.ndarray,
    prev_seg: np.ndarray,
    curr_seg: np.ndarray,
    app_cfg: dict,
    *,
    direction: str,
) -> tuple[np.ndarray, np.ndarray]:
    """Detect green and magenta difference masks.

    The ``gm_composite`` image encodes a weighted blend of the previous frame
    in the green channel and the current frame in red/blue (magenta).  The
    blending weight ``alpha`` is derived from
    ``app_cfg['overlay_opacity']`` (percentage of the current frame, default
    ``50``) such that the previous frame contributes ``1 - alpha``. Depending on
    ``direction`` the roles of these colors are swapped so that ``green`` always
    represents the frame that is considered "lost" and ``magenta`` the frame
    considered "new".

    Parameters
    ----------
    gm_composite:
        BGR image containing the green–magenta composite.
    prev_seg, curr_seg:
        Segmentation masks of the previous and current frame respectively.
    app_cfg:
        Application configuration dictionary providing thresholding and
        morphology parameters.
    direction:
        Either ``"first-to-last"`` or ``"last-to-first"``.  When running in
        reverse the mask roles are swapped so that the classification is
        consistent regardless of processing order.

    Returns
    -------
    tuple[np.ndarray, np.ndarray]
        ``green_mask`` and ``magenta_mask`` after segmentation filtering.
    """

    lab = cv2.cvtColor(gm_composite, cv2.COLOR_BGR2LAB)
    a_channel = lab[..., 1].astype(np.int16) - 128  # center at 0
    abs_a = np.abs(a_channel).astype(np.uint8)

    thresh_method = str(app_cfg.get("gm_thresh_method", "otsu")).lower()
    if thresh_method == "percentile":
        perc = float(app_cfg.get("gm_thresh_percentile", 99.0))
        gm_thresh = int(np.percentile(abs_a, perc))
    else:
        gm_thresh = int(
            cv2.threshold(abs_a, 0, 255, cv2.THRESH_BINARY + cv2.THRESH_OTSU)[0]
        )

    green_mask = (a_channel < -gm_thresh).astype(np.uint8)
    magenta_mask = (a_channel > gm_thresh).astype(np.uint8)

    close_k = int(app_cfg.get("gm_close_kernel", 0))
    if close_k > 0:
        kernel = np.ones((close_k, close_k), np.uint8)
        green_mask = cv2.morphologyEx(green_mask, cv2.MORPH_CLOSE, kernel)
        magenta_mask = cv2.morphologyEx(magenta_mask, cv2.MORPH_CLOSE, kernel)

    dilate_k = int(app_cfg.get("gm_dilate_kernel", 0))
    if dilate_k > 0:
        kernel = np.ones((dilate_k, dilate_k), np.uint8)
        green_mask = cv2.dilate(green_mask, kernel)
        magenta_mask = cv2.dilate(magenta_mask, kernel)

    min_seg_overlap = float(app_cfg.get("component_min_seg_overlap", 0.5))

    def _mask_with_seg(diff: np.ndarray, seg: np.ndarray) -> np.ndarray:
        filtered = np.zeros_like(diff)
        num, labels = cv2.connectedComponents(diff)
        for lbl in range(1, num):
            comp = (labels == lbl).astype(np.uint8)
            area = int(comp.sum())
            if area == 0:
                continue
            overlap = int((comp & seg).sum())
            if overlap / area >= min_seg_overlap:
                filtered |= comp & seg
        return filtered

    green_mask = _mask_with_seg(green_mask, prev_seg)
    magenta_mask = _mask_with_seg(magenta_mask, curr_seg)

    if direction == "last-to-first":
        green_mask, magenta_mask = magenta_mask, green_mask

    return green_mask, magenta_mask


def analyze_sequence(paths: List[Path], reg_cfg: dict, seg_cfg: dict, app_cfg: dict, out_dir: Path) -> pd.DataFrame:
    norm = bool(app_cfg.get("normalize", True))
    scale_minmax = app_cfg.get("scale_minmax")
    imgs_gray = [imread_gray(p, normalize=norm, scale_minmax=scale_minmax) for p in paths]
    H, W = imgs_gray[0].shape[:2]

    logger.info("Loaded %d images with dimensions %dx%d", len(imgs_gray), H, W)

    direction = app_cfg.get("direction", "last-to-first")
    ordered_indices = list(range(len(paths)))
    if direction == "last-to-first":
        ordered_indices.reverse()

        def _extract_num(p: Path) -> Optional[int]:
            m = re.search(r"\d+", p.name)
            return int(m.group()) if m else None

        start_num = _extract_num(paths[ordered_indices[0]])
        last_num = _extract_num(paths[-1])
        if start_num is not None and last_num is not None and start_num < last_num:
            logger.warning(
                "Input paths may be unsorted: starting frame %s is lower-numbered than last path %s",
                paths[ordered_indices[0]].name,
                paths[-1].name,
            )
    ref_idx = ordered_indices[0]
    logger.info(
        "Starting analysis with direction=%s reference_frame_index=%d",
        direction,
        ref_idx,
    )

    subtract_bg = bool(app_cfg.get("subtract_background", False))
    logger.info("Background subtraction %s", "enabled" if subtract_bg else "disabled")

    if subtract_bg:
        bg = estimate_temporal_background(imgs_gray, n_early=5)
        imgs_norm = [normalize_background(g, bg) for g in imgs_gray]
    else:
        imgs_norm = imgs_gray
    gauss_sigma = float(reg_cfg.get("gauss_blur_sigma", 1.0))
    clahe_clip = float(reg_cfg.get("clahe_clip", 2.0))
    clahe_grid = int(reg_cfg.get("clahe_grid", 8))
    use_clahe = bool(reg_cfg.get("use_clahe", True))
    initial_radius = int(reg_cfg.get("initial_radius", min(H, W) // 2))
    growth_factor = float(reg_cfg.get("growth_factor", 1.0))
    logger.info(
        "Preprocessing parameters: gauss_sigma=%.2f use_clahe=%s clahe_clip=%.2f clahe_grid=%d initial_radius=%d growth_factor=%.2f",
        gauss_sigma,
        use_clahe,
        clahe_clip,
        clahe_grid,
        initial_radius,
        growth_factor,
    )
    imgs_norm = [preprocess(g, gauss_sigma, clahe_clip, clahe_grid, use_clahe) for g in imgs_norm]

    ensure_dir(out_dir)
    reg_dir = out_dir / "registered"; ensure_dir(reg_dir)

    bw_dir = out_dir / "binary"; ensure_dir(bw_dir)
    bw_mov_dir = bw_dir / "mov"; ensure_dir(bw_mov_dir)
    bw_prev_dir = bw_dir / "prev"; ensure_dir(bw_prev_dir)
    bw_overlap_dir = bw_dir / "overlap"; ensure_dir(bw_overlap_dir)
    bw_empty_dir = bw_dir / "empty"; ensure_dir(bw_empty_dir)

    diff_dir = out_dir / "diff"; ensure_dir(diff_dir)
    diff_raw_dir = diff_dir / "raw"; ensure_dir(diff_raw_dir)
    diff_bw_dir = diff_dir / "bw"; ensure_dir(diff_bw_dir)
    diff_new_dir = diff_dir / "new"; ensure_dir(diff_new_dir)
    diff_lost_dir = diff_dir / "lost"; ensure_dir(diff_lost_dir)
<<<<<<< HEAD
    diff_gain_dir = diff_dir / "gain"; ensure_dir(diff_gain_dir)
    diff_loss_dir = diff_dir / "loss"; ensure_dir(diff_loss_dir)
=======
    diff_gm_dir = diff_dir / "gm"; ensure_dir(diff_gm_dir)
>>>>>>> ede1a9ac

    overlay_dir = out_dir / "overlay"; ensure_dir(overlay_dir)

    overlay_opacity = int(app_cfg.get("overlay_opacity", 50))

    rows: List[Dict] = []

    step_transforms: Dict[int, np.ndarray] = {ref_idx: np.eye(3, dtype=np.float32)}
    registered_frames: Dict[int, np.ndarray] = {ref_idx: imgs_norm[ref_idx]}
    valid_masks: Dict[int, np.ndarray] = {}

    if initial_radius > 0:
        cx, cy = W // 2, H // 2
        x0 = max(cx - initial_radius, 0)
        y0 = max(cy - initial_radius, 0)
        x1 = min(cx + initial_radius, W)
        y1 = min(cy + initial_radius, H)
        mask_area = (x1 - x0) * (y1 - y0)
        min_area = int(0.25 * H * W)
        if mask_area < min_area:
            msg = (
                f"Initial radius {initial_radius} covers only {mask_area} "
                f"pixels which is below 25% of the frame ({min_area})"
            )
            logger.error(msg)
            raise ValueError(msg)
        global_mask = np.zeros((H, W), dtype=np.uint8)
        global_mask[y0:y1, x0:x1] = 255
    else:
        global_mask = np.ones((H, W), dtype=np.uint8) * 255

    # Phase 1: register frames and track per-frame crop rectangles
    for idx, k in enumerate(ordered_indices):
        g_full = imgs_norm[k]
        logger.debug("Frame %d: registration phase", k)
        if idx == 0:
            valid_mask = global_mask.copy()
            registered_frames[k] = g_full
        else:
            prev_k = ordered_indices[idx - 1]
            ref_gray = imgs_norm[prev_k]
            method = reg_cfg.get("method", "ECC").upper()
            logger.debug("Frame %d: registration method %s", k, method)
            if method == "ORB":
                success, W_step, _, valid_mask, fb, _, _ = register_orb(
                    ref_gray,
                    g_full,
                    model=reg_cfg.get("model", "homography"),
                    orb_features=int(reg_cfg.get("orb_features", 4000)),
                    match_ratio=float(reg_cfg.get("match_ratio", 0.75)),
                    min_keypoints=int(reg_cfg.get("min_keypoints", 8)),
                    min_matches=int(reg_cfg.get("min_matches", 8)),
                    use_ecc_fallback=bool(reg_cfg.get("use_ecc_fallback", True)),
                )
                if fb:
                    logger.warning("ORB registration fell back to ECC at frame %d", k)
            elif method == "ORB+ECC":
                success, W_step, _, valid_mask, _, _ = register_orb_ecc(
                    ref_gray,
                    g_full,
                    model=reg_cfg.get("model", "affine"),
                    max_iters=int(reg_cfg.get("max_iters", 1000)),
                    eps=float(reg_cfg.get("eps", 1e-6)),
                    orb_features=int(reg_cfg.get("orb_features", 4000)),
                    match_ratio=float(reg_cfg.get("match_ratio", 0.75)),
                    min_keypoints=int(reg_cfg.get("min_keypoints", 8)),
                    min_matches=int(reg_cfg.get("min_matches", 8)),
                    use_ecc_fallback=bool(reg_cfg.get("use_ecc_fallback", True)),
                    mask=global_mask if reg_cfg.get("use_masked_ecc", True) else None,
                )
            else:
                success, W_step, _, valid_mask = register_ecc(
                    ref_gray,
                    g_full,
                    model=reg_cfg.get("model", "affine"),
                    max_iters=int(reg_cfg.get("max_iters", 1000)),
                    eps=float(reg_cfg.get("eps", 1e-6)),
                    mask=global_mask if reg_cfg.get("use_masked_ecc", True) else None,
                )
            if not success:
                logger.warning("Registration failed at frame %d", k)
                step_transforms[k] = step_transforms[prev_k].copy()
                registered_frames[k] = cv2.warpPerspective(
                    imgs_norm[k], step_transforms[k], (W, H)
                )
                valid_masks[k] = np.ones((H, W), dtype=np.uint8)
                continue
            W_h = W_step if W_step.shape == (3, 3) else np.vstack([W_step, [0, 0, 1]])
            step_transforms[k] = step_transforms[prev_k] @ W_h
            registered_frames[k] = cv2.warpPerspective(
                imgs_norm[k], step_transforms[k], (W, H)
            )
            valid_masks[k] = valid_mask

    expanded_mask = (global_mask > 0).astype(np.uint8)
    dilate_radius = int(reg_cfg.get("mask_dilate_radius", 0))
    kernel = None
    if dilate_radius > 0:
        ksize = 2 * dilate_radius + 1
        kernel = cv2.getStructuringElement(cv2.MORPH_ELLIPSE, (ksize, ksize))
    for idx, k in enumerate(ordered_indices[1:], start=1):
        vm = valid_masks.get(k)
        if vm is None:
            continue
        prev_k = ordered_indices[idx - 1]
        T_prev = step_transforms.get(prev_k, np.eye(3, dtype=np.float32))
        vm_ref = cv2.warpPerspective(vm, T_prev, (W, H))
        if kernel is not None:
            vm_ref = cv2.dilate(vm_ref, kernel)
        expanded_mask = cv2.bitwise_and(expanded_mask, vm_ref)

    crop_rect = crop_to_overlap(expanded_mask)
    crop_rects: Dict[int, tuple[int, int, int, int]] = {k: crop_rect for k in ordered_indices}
    x_f, y_f, w_f, h_f = crop_rect
    overlap_area = w_f * h_f
    min_overlap = int(0.01 * H * W)
    if overlap_area < min_overlap:
        msg = f"Final overlap area {overlap_area} below 1% threshold {min_overlap}"
        logger.error(msg)
        raise ValueError(msg)
    if app_cfg.get("save_final_mask", False):
        cv2.imencode('.png', (expanded_mask * 255).astype(np.uint8))[1].tofile(
            str(out_dir / "final_mask.png")
        )

    # Phase 2: segmentation using per-frame masks
    def _save_mask(
        idx: int,
        mask: np.ndarray,
        x_off: int,
        y_off: int,
        *,
        suffix: str = "",
        overlay: bool = True,
    ) -> None:
        if not app_cfg.get("save_masks", False):
            return
        h, w = mask.shape[:2]
        full_mask = np.zeros_like(imgs_gray[idx], dtype=mask.dtype)
        full_mask[y_off : y_off + h, x_off : x_off + w] = mask
        cv2.imencode(".png", (full_mask * 255).astype(np.uint8))[1].tofile(
            str(out_dir / f"mask_{idx:04d}{suffix}.png")
        )
        if overlay:
            frame_color = cv2.cvtColor(imgs_gray[idx], cv2.COLOR_GRAY2BGR)
            cnts, _ = cv2.findContours(
                mask.astype(np.uint8), cv2.RETR_EXTERNAL, cv2.CHAIN_APPROX_SIMPLE
            )
            if cnts:
                x_m, y_m, w_m, h_m = cv2.boundingRect(np.vstack(cnts))
                cv2.rectangle(
                    frame_color,
                    (x_off + x_m, y_off + y_m),
                    (x_off + x_m + w_m, y_off + y_m + h_m),
                    (0, 255, 0),
                    1,
                )
            cv2.imencode(".png", frame_color)[1].tofile(
                str(out_dir / f"mask_{idx:04d}_overlay{suffix}.png")
            )

    ref_gray = registered_frames[ref_idx]
    bw_ref = segment(
        ref_gray,
        method=seg_cfg.get("method", "otsu"),
        invert=bool(seg_cfg.get("invert", True)),
        skip_outline=bool(seg_cfg.get("skip_outline", False)),
        manual_thresh=int(seg_cfg.get("manual_thresh", 128)),
        adaptive_block=int(seg_cfg.get("adaptive_block", 51)),
        adaptive_C=int(seg_cfg.get("adaptive_C", 5)),
        local_block=int(seg_cfg.get("local_block", 51)),
        morph_open_radius=(
            int(seg_cfg["morph_open_radius"])
            if seg_cfg.get("morph_open_radius") is not None
            else None
        ),
        morph_close_radius=(
            int(seg_cfg["morph_close_radius"])
            if seg_cfg.get("morph_close_radius") is not None
            else None
        ),
        remove_objects_smaller_px=int(seg_cfg.get("remove_objects_smaller_px", 64)),
        remove_holes_smaller_px=int(seg_cfg.get("remove_holes_smaller_px", 64)),
        use_clahe=bool(seg_cfg.get("use_clahe", False)),
    )

    # store previous frame, mask, and index for iterative segmentation
    prev_gray = ref_gray
    prev_bw = bw_ref
    prev_k = ref_idx

    ecc_mask = None
    all_masks_empty = True

    for idx, k in enumerate(ordered_indices):
        logger.debug("Frame %d: segmentation phase", k)
        x_k, y_k, w_k, h_k = crop_rects.get(k, (0, 0, W, H))
        prev_crop = prev_gray[y_k:y_k + h_k, x_k:x_k + w_k]
        prev_bw_crop = prev_bw[y_k:y_k + h_k, x_k:x_k + w_k]
        T = step_transforms.get(k, np.eye(3, dtype=np.float32))
        warped = registered_frames.get(k)
        if warped is None:
            warped = cv2.warpPerspective(imgs_norm[k], T, (W, H))
            registered_frames[k] = warped
        mov_crop = warped[y_k:y_k + h_k, x_k:x_k + w_k]

        # Create a green‑magenta composite to highlight differences, blending
        # the frames according to ``overlay_opacity``.
        alpha = overlay_opacity / 100.0
        gm_composite = np.zeros((h_k, w_k, 3), dtype=np.uint8)
        gm_composite[..., 1] = (prev_crop * (1 - alpha)).astype(np.uint8)
        gm_composite[..., 0] = gm_composite[..., 2] = (
            mov_crop * alpha
        ).astype(np.uint8)

        if app_cfg.get("save_gm_composite", False):
            cv2.imencode(".png", gm_composite)[1].tofile(
                str(diff_gm_dir / f"{k:04d}_gm.png")
            )

        seg_img = None
        bw_diff = None
        if idx > 0:
            seg_img = compute_difference(
                prev_crop, mov_crop, method=app_cfg.get("difference_method", "abs")
            )
            bw_diff = segment(
                seg_img,
                method=seg_cfg.get("method", "otsu"),
                invert=bool(seg_cfg.get("invert", True)),
                skip_outline=bool(seg_cfg.get("skip_outline", False)),
                use_diff=True,
                manual_thresh=int(seg_cfg.get("manual_thresh", 128)),
                adaptive_block=int(seg_cfg.get("adaptive_block", 51)),
                adaptive_C=int(seg_cfg.get("adaptive_C", 5)),
                local_block=int(seg_cfg.get("local_block", 51)),
                morph_open_radius=(
                    int(seg_cfg["morph_open_radius"])
                    if seg_cfg.get("morph_open_radius") is not None
                    else None
                ),
                morph_close_radius=(
                    int(seg_cfg["morph_close_radius"])
                    if seg_cfg.get("morph_close_radius") is not None
                    else None
                ),
                remove_objects_smaller_px=int(seg_cfg.get("remove_objects_smaller_px", 64)),
                remove_holes_smaller_px=int(seg_cfg.get("remove_holes_smaller_px", 64)),
                use_clahe=bool(seg_cfg.get("use_clahe", False)),
            )
            if app_cfg.get("save_intermediates", False):
                cv2.imencode(".png", seg_img)[1].tofile(
                    str(diff_raw_dir / f"{k:04d}_diff.png")
                )
                cv2.imencode(".png", (bw_diff * 255).astype(np.uint8))[1].tofile(
                    str(diff_bw_dir / f"{k:04d}_bw_diff.png")
                )
        bw_reg = segment(
            mov_crop,
            method=seg_cfg.get("method", "otsu"),
            invert=bool(seg_cfg.get("invert", True)),
            skip_outline=bool(seg_cfg.get("skip_outline", False)),
            use_diff=False,
            manual_thresh=int(seg_cfg.get("manual_thresh", 128)),
            adaptive_block=int(seg_cfg.get("adaptive_block", 51)),
            adaptive_C=int(seg_cfg.get("adaptive_C", 5)),
            local_block=int(seg_cfg.get("local_block", 51)),
            morph_open_radius=(
                int(seg_cfg["morph_open_radius"])
                if seg_cfg.get("morph_open_radius") is not None
                else None
            ),
            morph_close_radius=(
                int(seg_cfg["morph_close_radius"])
                if seg_cfg.get("morph_close_radius") is not None
                else None
            ),
            remove_objects_smaller_px=int(seg_cfg.get("remove_objects_smaller_px", 64)),
            remove_holes_smaller_px=int(seg_cfg.get("remove_holes_smaller_px", 64)),
            use_clahe=bool(seg_cfg.get("use_clahe", False)),
        )

        # Use the segmentation of the registered moving frame for subsequent
        # green/magenta difference calculations. The raw difference mask is
        # still saved for debugging but does not directly control "new"/"lost"
        # detection. Relying solely on pixel-wise differences caused empty
        # masks when regions vanished; the composite approach below resolves
        # this by comparing full-frame intensities.
        seg_mask = bw_reg

        _save_mask(k, bw_reg, x_k, y_k, suffix="_registered")
        if bw_diff is not None:
            _save_mask(k, bw_diff, x_k, y_k, suffix="_difference", overlay=False)

        if not np.any(seg_mask):
            logger.warning(
                "Frame %d: segmentation mask is empty; skipping ecc_mask update", k
            )
            cv2.imencode(".png", (seg_mask * 255).astype(np.uint8))[1].tofile(
                str(bw_empty_dir / f"{k:04d}_bw_mov_empty.png")
            )
        else:
            all_masks_empty = False
            ecc_mask = seg_mask.copy()

        bw_overlap = (prev_bw_crop & seg_mask).astype(np.uint8)
        bw_union = (prev_bw_crop | seg_mask).astype(np.uint8)

        # Obtain masks highlighting regions unique to the previous (green) and
        # current (magenta) frame.  When processing in reverse the roles are
        # swapped so that new/lost classification is independent of direction.
        green_mask, magenta_mask = _detect_green_magenta(
            gm_composite,
            prev_bw_crop,
            seg_mask,
            app_cfg,
            direction=direction,
        )

        if direction == "last-to-first":
            prev_bw_crop, seg_mask = seg_mask, prev_bw_crop

        # Dilate segmentation masks slightly before classifying regions as
        # "new" or "lost" to tolerate small registration errors.
        class_dilate_k = int(app_cfg.get("class_dilate_kernel", 0))
        if class_dilate_k > 0:
            kernel = np.ones((class_dilate_k, class_dilate_k), np.uint8)
            prev_dilated = cv2.dilate(prev_bw_crop, kernel)
            seg_dilated = cv2.dilate(seg_mask, kernel)
        else:
            prev_dilated = prev_bw_crop
            seg_dilated = seg_mask

        # Classify connected components based on their overlap with the
        # opposite frame. A component is only considered gained or lost if the
        # overlap ratio falls below a configurable threshold.
        min_overlap = float(app_cfg.get("component_min_overlap", 0.5))

        bw_lost = np.zeros_like(prev_bw_crop)
        num_prev, labels_prev = cv2.connectedComponents(prev_bw_crop)
        for lbl in range(1, num_prev):
            comp = (labels_prev == lbl).astype(np.uint8)
            area = int(comp.sum())
            if area == 0:
                continue
            overlap = int((comp & seg_dilated).sum())
            if overlap / area < min_overlap:
                bw_lost |= comp & green_mask

        bw_new = np.zeros_like(seg_mask)
        num_curr, labels_curr = cv2.connectedComponents(seg_mask)
        for lbl in range(1, num_curr):
            comp = (labels_curr == lbl).astype(np.uint8)
            area = int(comp.sum())
            if area == 0:
                continue
            overlap = int((comp & prev_dilated).sum())
            if overlap / area < min_overlap:
                bw_new |= comp & magenta_mask

        if bw_diff is not None:
            gain_mask = (bw_diff & bw_new).astype(np.uint8)
            loss_mask = (bw_diff & bw_lost).astype(np.uint8)
        else:
            gain_mask = np.zeros_like(bw_new)
            loss_mask = np.zeros_like(bw_lost)

        area_new_px = int(gain_mask.sum())
        area_lost_px = int(loss_mask.sum())
        area_overlap_px = int(bw_overlap.sum())

        row = {
            "frame_index": k,
            "filename": paths[k].name,
            "is_reference": (k == ref_idx),
            "overlap_w": w_k,
            "overlap_h": h_k,
            "overlap_px": int(w_k * h_k),
            "area_ref_px": int(prev_bw_crop.sum()),
            "area_mov_px": int(seg_mask.sum()),
            "area_union_px": int(bw_union.sum()),
            "area_new_px": area_new_px,
            "area_lost_px": area_lost_px,
            "area_overlap_px": area_overlap_px,
            "segmentation_method": seg_cfg.get("method"),
            "difference_method": app_cfg.get("difference_method", "abs"),
            "to_ref_transform": T.flatten().tolist(),
        }
        rows.append(row)

        if idx > 0 and app_cfg.get("save_masks", False):
            cv2.imencode('.png', (bw_new * 255).astype(np.uint8))[1].tofile(
                str(diff_new_dir / f"{prev_k:04d}_bw_new.png")
            )
            cv2.imencode('.png', (bw_lost * 255).astype(np.uint8))[1].tofile(
                str(diff_lost_dir / f"{prev_k:04d}_bw_lost.png")
            )
            cv2.imencode('.png', (gain_mask * 255).astype(np.uint8))[1].tofile(
                str(diff_gain_dir / f"{prev_k:04d}_bw_gain.png")
            )
            cv2.imencode('.png', (loss_mask * 255).astype(np.uint8))[1].tofile(
                str(diff_loss_dir / f"{prev_k:04d}_bw_loss.png")
            )

        if app_cfg.get("save_intermediates", False):
            cv2.imencode('.png', prev_crop)[1].tofile(
                str(reg_dir / f"{prev_k:04d}_prev.png")
            )
            cv2.imencode('.png', mov_crop)[1].tofile(
                str(reg_dir / f"{k:04d}_mov.png")
            )
            cv2.imencode('.png', (seg_mask * 255).astype(np.uint8))[1].tofile(
                str(bw_mov_dir / f"{k:04d}_bw_mov.png")
            )
            if bw_diff is not None:
                cv2.imencode('.png', (bw_reg * 255).astype(np.uint8))[1].tofile(
                    str(bw_dir / f"{k:04d}_bw_reg.png")
                )
                cv2.imencode('.png', (bw_diff * 255).astype(np.uint8))[1].tofile(
                    str(bw_dir / f"{k:04d}_bw_diff.png")
                )
            cv2.imencode('.png', (prev_bw_crop * 255).astype(np.uint8))[1].tofile(
                str(bw_prev_dir / f"{prev_k:04d}_bw_prev.png")
            )
            cv2.imencode('.png', (bw_overlap * 255).astype(np.uint8))[1].tofile(
                str(bw_overlap_dir / f"{prev_k:04d}_bw_overlap.png")
            )
            if idx > 0:
                new_color = tuple(app_cfg.get("overlay_new_color", (0, 255, 0)))
                lost_color = tuple(app_cfg.get("overlay_lost_color", (0, 0, 255)))
                ov = overlay_outline(
                    mov_crop,
                    new_mask=gain_mask,
                    lost_mask=loss_mask,
                    new_color=new_color,
                    lost_color=lost_color,
                )
                cv2.imencode('.png', ov)[1].tofile(
                    str(overlay_dir / f"{prev_k:04d}_overlay_mov.png")
                )

        # update previous frame and mask for next iteration
        prev_gray = warped
        prev_bw = np.zeros_like(prev_bw)
        prev_bw[y_k:y_k + h_k, x_k:x_k + w_k] = seg_mask
        prev_k = k

    if all_masks_empty:
        msg = "All segmentation masks were empty"
        logger.error(msg)
        raise ValueError(msg)

    df = pd.DataFrame(rows).sort_values("frame_index").reset_index(drop=True)
    summary_path = out_dir / "summary.csv"
    df.to_csv(summary_path, index=False)
    logger.info("Segmentation complete; summary saved to %s", summary_path)
    return df<|MERGE_RESOLUTION|>--- conflicted
+++ resolved
@@ -220,12 +220,9 @@
     diff_bw_dir = diff_dir / "bw"; ensure_dir(diff_bw_dir)
     diff_new_dir = diff_dir / "new"; ensure_dir(diff_new_dir)
     diff_lost_dir = diff_dir / "lost"; ensure_dir(diff_lost_dir)
-<<<<<<< HEAD
     diff_gain_dir = diff_dir / "gain"; ensure_dir(diff_gain_dir)
     diff_loss_dir = diff_dir / "loss"; ensure_dir(diff_loss_dir)
-=======
     diff_gm_dir = diff_dir / "gm"; ensure_dir(diff_gm_dir)
->>>>>>> ede1a9ac
 
     overlay_dir = out_dir / "overlay"; ensure_dir(overlay_dir)
 
